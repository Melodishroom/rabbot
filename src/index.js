--- conflicted
+++ resolved
@@ -105,11 +105,7 @@
             connection.connection.connect();
             resolve( connection );
 	    }
-<<<<<<< HEAD
-    } )
-=======
     } );
->>>>>>> 4449b001
 };
 
 Broker.prototype.addExchange = function( name, type, options, connectionName ) {
